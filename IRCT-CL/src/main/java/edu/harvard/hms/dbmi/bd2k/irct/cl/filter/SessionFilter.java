--- conflicted
+++ resolved
@@ -66,14 +66,9 @@
 		HttpServletRequest request = (HttpServletRequest) req;
 
 		// If processing URL /securityService/*, we are creating a session/secureSession
-<<<<<<< HEAD
-		if (request.getRequestURI().substring(request.getContextPath().length()).startsWith("/rest/securityService/")) {
-			// Do Nothing 
-=======
 		if (request.getRequestURI().endsWith("/securityService/startSession")) {
 			// Do Nothing
 			logger.debug("doFilter() securityService URL is NOT filtered.");
->>>>>>> 7df18ee0
 		} else {
 			HttpSession session = ((HttpServletRequest) req).getSession();
 			logger.debug("doFilter() got session from request.");
