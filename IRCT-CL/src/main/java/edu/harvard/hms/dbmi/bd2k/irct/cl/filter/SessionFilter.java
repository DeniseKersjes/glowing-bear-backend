--- conflicted
+++ resolved
@@ -46,15 +46,7 @@
 	private String clientSecret;
 	@javax.annotation.Resource(mappedName = "java:global/userField")
 	private String userField;
-<<<<<<< HEAD
-	@javax.annotation.Resource(mappedName = "java:global/check_token_endpoint")//"http://localhost:13000/jaxrs-service/token/validate")
-	private String tokenServiceUrl;
-	
-	private String secretToken = "eyJ0eXAiOiJKV1QiLCJhbGciOiJIUzI1NiJ9.eyJpc3MiOiJiY2giLCJpYXQiOjE1MDM1ODM4NzAsImV4cCI6MTUzNTExOTg3MCwiYXVkIjoid3d3LmNoaWxkcmVucy5oYXJ2YXJkLmVkdSIsInN1YiI6ImFsZXhAY2hpbGRyZW5zLmhhcnZhcmQuZWR1IiwiZmlyc3ROYW1lIjoiQWxleCIsImxhc3ROYW1lIjoiTmlraXRpbiIsIkVtYWlsIjoiYWxleEBjaGlsZHJlbnMuaGFydmFyZC5lZHUiLCJSb2xlIjoiZGV2IiwidXNlcklkIjoiYWxleG5rdG4ifQ.IH4iUf-_oMdQ0xi2OR89adn4XQBgAI7zrUBjaRbZylU";
-	
-=======
 
->>>>>>> 3ccdb1e0
 	@PersistenceContext(unitName = "primary")
 	EntityManager entityManager;
 
@@ -74,40 +66,19 @@
 		HttpServletRequest request = (HttpServletRequest) req;
 
 		// If processing URL /securityService/*, we are creating a session/secureSession
-<<<<<<< HEAD
-		if (request.getRequestURI().substring(request.getContextPath().length()).startsWith("/securityService/")) {
-			// Do Nothing
-			logger.log(Level.FINE, "doFilter() do nothing");
-=======
 		if (request.getRequestURI().endsWith("/securityService/startSession")) {
 			// Do Nothing
 			logger.debug("doFilter() securityService URL is NOT filtered.");
->>>>>>> 3ccdb1e0
 		} else {
 			HttpSession session = ((HttpServletRequest) req).getSession();
 			logger.debug("doFilter() got session from request.");
 			try {
-<<<<<<< HEAD
-				User user;
-				if (session.getAttribute("user") == null) {
-					user = (User)session.getAttribute("user");
-				}
-				else {
-					
-					user = sc.ensureUserExists(tokenServiceUrl == null ? Utilities.getUserIdFromRemoteService(tokenServiceUrl, secretToken) : Utilities.extractEmailFromJWT((HttpServletRequest) req, this.clientSecret));
-				}
-//				user = session.getAttribute("user") == null ? 
-//						sc.ensureUserExists(Utilities.extractEmailFromJWT((HttpServletRequest) req, this.clientSecret))
-//						: (User)session.getAttribute("user");
-				Token token = session.getAttribute("token") == null ? 
-=======
 				User user = session.getAttribute("user") == null ?
 						sc.ensureUserExists(Utilities.extractEmailFromJWT((HttpServletRequest) req, this.clientSecret))
 						: (User)session.getAttribute("user");
 				logger.debug("doFilter() got user object.");
 
 				Token token = session.getAttribute("token") == null ?
->>>>>>> 3ccdb1e0
 						ss.createTokenObject(req)
 						: (Token)session.getAttribute("token");
 				logger.debug("doFilter() got token object.");
