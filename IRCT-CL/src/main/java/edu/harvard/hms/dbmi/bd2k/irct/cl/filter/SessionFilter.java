/* This Source Code Form is subject to the terms of the Mozilla Public
 * License, v. 2.0. If a copy of the MPL was not distributed with this
 * file, You can obtain one at http://mozilla.org/MPL/2.0/. */
package edu.harvard.hms.dbmi.bd2k.irct.cl.filter;

import java.io.IOException;
import java.util.Enumeration;

import javax.inject.Inject;
import javax.persistence.EntityManager;
import javax.persistence.PersistenceContext;
import javax.servlet.Filter;
import javax.servlet.FilterChain;
import javax.servlet.FilterConfig;
//import javax.servlet.ServletContext;
import javax.servlet.ServletException;
import javax.servlet.ServletRequest;
import javax.servlet.ServletResponse;
import javax.servlet.annotation.WebFilter;
import javax.servlet.http.HttpServletRequest;
import javax.servlet.http.HttpServletResponse;
import javax.servlet.http.HttpSession;
import javax.ws.rs.NotAuthorizedException;

import org.apache.log4j.Logger;

import com.amazonaws.services.apigateway.model.UnauthorizedException;

import edu.harvard.hms.dbmi.bd2k.irct.IRCTApplication;
import edu.harvard.hms.dbmi.bd2k.irct.cl.util.Utilities;
import edu.harvard.hms.dbmi.bd2k.irct.controller.SecurityController;
import edu.harvard.hms.dbmi.bd2k.irct.model.security.User;

/**
 * Creates a session filter for ensuring secure access
 */
@WebFilter(filterName = "session-filter", urlPatterns = { "/rest/*" })
public class SessionFilter implements Filter {

	Logger logger = Logger.getLogger(this.getClass().getName());
	
	@Inject
	private IRCTApplication irctApp;

	@javax.annotation.Resource(mappedName = "java:global/client_id")
	private String clientId;
	@javax.annotation.Resource(mappedName = "java:global/client_secret")
	private String clientSecret;
	@javax.annotation.Resource(mappedName = "java:global/userField")
	private String userField;

	@PersistenceContext(unitName = "primary")
	EntityManager entityManager;

	@Inject
	private SecurityController sc;

	@Override
	public void init(FilterConfig fliterConfig) throws ServletException {
	}

	@Override
	public void doFilter(ServletRequest req, ServletResponse res, FilterChain fc) throws IOException, ServletException {
		logger.debug("doFilter() Starting");
		HttpServletRequest request = (HttpServletRequest) req;

		// If processing URL /securityService/*, we are creating a session/secureSession
		if (request.getRequestURI().endsWith("/securityService/startSession")) {
			// Do Nothing
			logger.debug("doFilter() securityService URL is NOT filtered.");
		} else {
			HttpSession session = ((HttpServletRequest) req).getSession();
			logger.debug("doFilter() got session from request.");
			
			Enumeration<String> keys = session.getAttributeNames();
			while(keys.hasMoreElements()) {
				String element = keys.nextElement();
				logger.debug("doFilter() Element:"+element);
			}
			
			try {
				User user = (User) session.getAttribute("user");
				if (user == null)
					user = sc.ensureUserExists(Utilities.extractEmailFromJWT((HttpServletRequest) req, this.clientSecret));
<<<<<<< HEAD
				
				logger.debug("doFilter() got user object.");
=======
				logger.debug("doFilter() got user object. userId:"+user.getUserId());
>>>>>>> a7800a4f
				
				//DI-994: email whitelist for authorization without a token
				//currently just authorized for all if the user is in the white list
				//could be added for different resources in the future
				if (user.getUserId() != null && !user.getUserId().isEmpty() && irctApp.isWhitelistEnabled()) {
					if (irctApp.getWhitelist().containsKey(user.getUserId())) {
						logger.info("User: " + user.getUserId() + "is in the white list");
					} else {
						throw new NotAuthorizedException("User `"+user.getUserId()+"` not in white list", res);
					}
				}
				
				// TODO DI-896 change. Since the user above gets created without an actual token, we need 
				// to re-extract the token, from the header and parse it and place it inside the user object, 
				// for future playtime.
				if (user.getToken() == null) {
					logger.debug("doFilter() No token in user object, so let's add one.");
					String headerValue = ((HttpServletRequest)req).getHeader("Authorization");
					if (headerValue == null || headerValue.isEmpty()) {
						logger.debug("doFilter() No token in user object, so let's add one.");
						throw new RuntimeException("No `Authorization` header was provided");
					} else {
						logger.debug("doFilter() Found a token in the HTTP header.");
						// TODO Check if this split produces two element list, actually.
						String tokenString = headerValue.split(" ")[1];
						user.setToken(tokenString);
					}
				}
				logger.debug("doFilter() Token in `user` object is "+user.getToken());
				
				session.setAttribute("user", user);
				req.setAttribute("user", user);
				logger.debug("doFilter() set session attributes.");

			} catch (Exception e) {
				logger.error("EXCEPTION: "+e.getMessage());

				String errorMessage = "{\"status\":\"error\",\"message\":\"Could not establish the user identity from request headers. "+e.getMessage()+"\"}";

				((HttpServletResponse) res).setStatus(HttpServletResponse.SC_UNAUTHORIZED);
				res.setContentType("application/json");
				res.getOutputStream()
						.write(errorMessage.getBytes());
				res.getOutputStream().close();
				return;
			}
		}
		logger.debug("doFilter() Finished.");
		fc.doFilter(req, res);
	}
	
	@Override
	public void destroy() {

	}

}<|MERGE_RESOLUTION|>--- conflicted
+++ resolved
@@ -82,12 +82,7 @@
 				User user = (User) session.getAttribute("user");
 				if (user == null)
 					user = sc.ensureUserExists(Utilities.extractEmailFromJWT((HttpServletRequest) req, this.clientSecret));
-<<<<<<< HEAD
-				
-				logger.debug("doFilter() got user object.");
-=======
 				logger.debug("doFilter() got user object. userId:"+user.getUserId());
->>>>>>> a7800a4f
 				
 				//DI-994: email whitelist for authorization without a token
 				//currently just authorized for all if the user is in the white list
