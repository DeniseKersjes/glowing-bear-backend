--- conflicted
+++ resolved
@@ -3,39 +3,22 @@
  * file, You can obtain one at http://mozilla.org/MPL/2.0/. */
 package edu.harvard.hms.dbmi.bd2k.irct.cl.util;
 
-import java.io.IOException;
-import java.io.InputStream;
 import java.io.UnsupportedEncodingException;
-import java.net.URI;
-import java.net.URISyntaxException;
 import java.util.HashMap;
 import java.util.Map;
 import java.util.regex.Pattern;
 
 import javax.servlet.http.HttpServletRequest;
-import javax.servlet.http.HttpServletResponse;
 import javax.ws.rs.NotAuthorizedException;
 import javax.ws.rs.core.MultivaluedMap;
 import javax.ws.rs.core.Response;
 
 import org.apache.commons.codec.binary.Base64;
-<<<<<<< HEAD
-import org.apache.http.HttpResponse;
-import org.apache.http.client.ClientProtocolException;
-import org.apache.http.client.HttpClient;
-import org.apache.http.client.HttpResponseException;
-import org.apache.http.client.methods.HttpPost;
-import org.apache.http.client.utils.URIBuilder;
-import org.apache.http.entity.StringEntity;
-import org.apache.http.impl.client.HttpClientBuilder;
-=======
 import org.apache.log4j.Logger;
->>>>>>> 3ccdb1e0
 
 import com.auth0.jwt.JWTVerifier;
 import com.auth0.jwt.algorithms.Algorithm;
 import com.auth0.jwt.interfaces.DecodedJWT;
-import com.fasterxml.jackson.databind.ObjectMapper;
 
 /**
  * A collection of static methods that provide shared functionality throughout
@@ -174,34 +157,4 @@
 		
 		return token;
 	}
-
-	public static String getUserIdFromRemoteService(String url, String token) throws ClientProtocolException, IOException {
-		
-		HttpClient httpclient = HttpClientBuilder.create()
-				  .build();
-		
-		
-		//URIBuilder uriBuilder = new URIBuilder(url);
-		//uriBuilder.setPort(400);
-		HttpPost httpPost = new HttpPost(url);
-		StringEntity body =new StringEntity("details={\"token\":\"" + token + "\"} ");
-		httpPost.setHeader("Content-type", "application/json");
-		httpPost.setEntity(body);
-		
-		//Execute and get the response.
-		HttpResponse response = httpclient.execute(httpPost);
-		int statusCode = response.getStatusLine().getStatusCode();
-		
-		if (statusCode != HttpServletResponse.SC_OK) {
-			logger.log(Level.WARNING, "Gnome responded with Status: " + statusCode, response.getStatusLine().toString());
-			throw new HttpResponseException(statusCode, response.getStatusLine().getReasonPhrase());
-		}
-		InputStream responseContent = response.getEntity().getContent();
-		ObjectMapper mapper = new ObjectMapper();
-		return (String) mapper.readValue(responseContent, Map.class).get(
-				"userId");
-		
-		
-		
-	}
 }