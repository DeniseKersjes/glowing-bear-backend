--- conflicted
+++ resolved
@@ -5,11 +5,7 @@
 
 	<groupId>edu.harvard.hms.dbmi.bd2k.irct</groupId>
 	<artifactId>IRCT-CL</artifactId>
-<<<<<<< HEAD
-	<version>1.1</version>
-=======
 	<version>1.2-DEV</version>
->>>>>>> a399aad8
 	<packaging>war</packaging>
 	<name>INTER-RESOURCE COMMUNICATION TOOL : Communication Layer</name>
 	<description></description>
@@ -53,31 +49,19 @@
 		<dependency>
 			<groupId>edu.harvard.hms.dbmi.bd2k.irct</groupId>
 			<artifactId>IRCT-RI</artifactId>
-<<<<<<< HEAD
-			<version>1.1</version>
-=======
 			<version>1.2-DEV</version>
->>>>>>> a399aad8
 		</dependency>
 
 		<dependency>
 			<groupId>edu.harvard.hms.dbmi.bd2k.irct</groupId>
 			<artifactId>IRCT-API</artifactId>
-<<<<<<< HEAD
-			<version>1.1</version>
-=======
 			<version>1.2-DEV</version>
->>>>>>> a399aad8
 		</dependency>
 		
 		<dependency>
 			<groupId>edu.harvard.hms.dbmi.bd2k.irct</groupId>
 			<artifactId>IRCT-EXT</artifactId>
-<<<<<<< HEAD
-			<version>1.1</version>
-=======
 			<version>1.2-DEV</version>
->>>>>>> a399aad8
 		</dependency>
 		
 		<!-- JWT OAuth -->
