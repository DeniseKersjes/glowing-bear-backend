--- conflicted
+++ resolved
@@ -5,11 +5,7 @@
 
 	<groupId>edu.harvard.hms.dbmi.bd2k.irct</groupId>
 	<artifactId>IRCT-CL</artifactId>
-<<<<<<< HEAD
-	<version>1.4-DEV</version>
-=======
-	<version>1.3.1</version>
->>>>>>> 4393a604
+	<version>1.4-STAGING</version>
 	<packaging>war</packaging>
 	<name>INTER-RESOURCE COMMUNICATION TOOL : Communication Layer</name>
 	<description></description>
@@ -53,31 +49,19 @@
 		<dependency>
 			<groupId>edu.harvard.hms.dbmi.bd2k.irct</groupId>
 			<artifactId>IRCT-RI</artifactId>
-<<<<<<< HEAD
-			<version>1.4-DEV</version>
-=======
-			<version>1.3.2-STAGING</version>
->>>>>>> 4393a604
+			<version>1.4-STAGING</version>
 		</dependency>
 
 		<dependency>
 			<groupId>edu.harvard.hms.dbmi.bd2k.irct</groupId>
 			<artifactId>IRCT-API</artifactId>
-<<<<<<< HEAD
-			<version>1.4-DEV</version>
-=======
-			<version>1.3.2-STAGING</version>
->>>>>>> 4393a604
+			<version>1.4-STAGING</version>
 		</dependency>
 
 		<dependency>
 			<groupId>edu.harvard.hms.dbmi.bd2k.irct</groupId>
 			<artifactId>IRCT-EXT</artifactId>
-<<<<<<< HEAD
-			<version>1.4-DEV</version>
-=======
-			<version>1.3.2-STAGING</version>
->>>>>>> 4393a604
+			<version>1.4-STAGING</version>
 		</dependency>
 
 		<!-- JWT OAuth -->
