--- conflicted
+++ resolved
@@ -3,11 +3,7 @@
 	<modelVersion>4.0.0</modelVersion>
 	<groupId>edu.harvard.hms.dbmi.bd2k.irct</groupId>
 	<artifactId>IRCT-EXT</artifactId>
-<<<<<<< HEAD
-	<version>1.3.2</version>
-=======
 	<version>1.4-STAGING</version>
->>>>>>> 3e2e63f8
 	<name>INTER-RESOURCE COMMUNICATION TOOL : EXTENSION</name>
 
 	<dependencies>
@@ -83,11 +79,7 @@
 		<dependency>
 			<groupId>edu.harvard.hms.dbmi.bd2k.irct</groupId>
 			<artifactId>IRCT-API</artifactId>
-<<<<<<< HEAD
-			<version>1.3.2</version>
-=======
 			<version>1.4-STAGING</version>
->>>>>>> 3e2e63f8
 		</dependency>
 		<!-- JAVA EE -->
 		<dependency>
