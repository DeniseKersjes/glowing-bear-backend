<project xmlns="http://maven.apache.org/POM/4.0.0" xmlns:xsi="http://www.w3.org/2001/XMLSchema-instance"
	xsi:schemaLocation="http://maven.apache.org/POM/4.0.0 http://maven.apache.org/xsd/maven-4.0.0.xsd">
	<modelVersion>4.0.0</modelVersion>
	<groupId>edu.harvard.hms.dbmi.bd2k.irct</groupId>
	<artifactId>IRCT-EXT</artifactId>
<<<<<<< HEAD
	<version>1.1</version>
=======
	<version>1.2-DEV</version>
>>>>>>> 29a49680
	<name>INTER-RESOURCE COMMUNICATION TOOL : EXTENSION</name>

	<dependencies>
		<!-- AWS -->
		<dependency>
			<groupId>com.amazonaws</groupId>
			<artifactId>aws-java-sdk</artifactId>
			<version>1.11.7</version>
		</dependency>
		<!-- JODA Time -->
		<dependency>
			<groupId>joda-time</groupId>
			<artifactId>joda-time</artifactId>
			<version>2.9.4</version>
		</dependency>
		<!--JSON -->
		<dependency>
			<groupId>com.fasterxml.jackson.dataformat</groupId>
			<artifactId>jackson-dataformat-cbor</artifactId>
			<version>2.8.1</version>
		</dependency>

		<dependency>
			<groupId>com.fasterxml.jackson.core</groupId>
			<artifactId>jackson-databind</artifactId>
			<version>2.8.1</version>
		</dependency>
		<dependency>
			<groupId>com.fasterxml.jackson.core</groupId>
			<artifactId>jackson-core</artifactId>
			<version>2.8.1</version>
		</dependency>
		<dependency>
			<groupId>org.glassfish</groupId>
			<artifactId>javax.json</artifactId>
			<version>1.0.4</version>
		</dependency>
		<dependency>
			<groupId>javax</groupId>
			<artifactId>javaee-api</artifactId>
			<version>7.0</version>
			<scope>provided</scope>
		</dependency>
		<!-- IRCT API -->
		<dependency>
			<groupId>edu.harvard.hms.dbmi.bd2k.irct</groupId>
			<artifactId>IRCT-API</artifactId>
<<<<<<< HEAD
			<version>1.1</version>
=======
			<version>1.2-DEV</version>
>>>>>>> 29a49680
		</dependency>
		<!-- JAVA EE -->
		<dependency>
			<groupId>javax</groupId>
			<artifactId>javaee-api</artifactId>
			<version>7.0</version>
			<scope>provided</scope>
		</dependency>
	</dependencies>

	<build>
		<finalName>IRCT-EXT</finalName>
		<plugins>
			<plugin>
				<groupId>org.apache.maven.plugins</groupId>
				<artifactId>maven-eclipse-plugin</artifactId>
				<configuration>
					<downloadSources>true</downloadSources>
					<downloadJavadocs>true</downloadJavadocs>
					<source>1.7</source>
					<target>1.7</target>
				</configuration>
			</plugin>

			<plugin>
				<groupId>org.apache.maven.plugins</groupId>
				<artifactId>maven-jar-plugin</artifactId>
			</plugin>

			<plugin>
				<groupId>org.apache.maven.plugins</groupId>
				<artifactId>maven-compiler-plugin</artifactId>
				<configuration>
					<source>1.7</source>
					<target>1.7</target>
				</configuration>
			</plugin>

			<plugin>
				<groupId>org.apache.maven.plugins</groupId>
				<artifactId>maven-dependency-plugin</artifactId>
				<executions>
					<execution>
						<id>copy-dependencies</id>
						<phase>package</phase>
						<goals>
							<goal>copy-dependencies</goal>
						</goals>
						<configuration>
							<includeScope>runtime</includeScope>
							<outputDirectory>${project.build.directory}/dependency-jars/</outputDirectory>
							<source>1.7</source>
							<target>1.7</target>
						</configuration>
					</execution>
				</executions>
			</plugin>
		</plugins>
	</build>
</project><|MERGE_RESOLUTION|>--- conflicted
+++ resolved
@@ -3,11 +3,7 @@
 	<modelVersion>4.0.0</modelVersion>
 	<groupId>edu.harvard.hms.dbmi.bd2k.irct</groupId>
 	<artifactId>IRCT-EXT</artifactId>
-<<<<<<< HEAD
-	<version>1.1</version>
-=======
 	<version>1.2-DEV</version>
->>>>>>> 29a49680
 	<name>INTER-RESOURCE COMMUNICATION TOOL : EXTENSION</name>
 
 	<dependencies>
@@ -55,11 +51,7 @@
 		<dependency>
 			<groupId>edu.harvard.hms.dbmi.bd2k.irct</groupId>
 			<artifactId>IRCT-API</artifactId>
-<<<<<<< HEAD
-			<version>1.1</version>
-=======
 			<version>1.2-DEV</version>
->>>>>>> 29a49680
 		</dependency>
 		<!-- JAVA EE -->
 		<dependency>
