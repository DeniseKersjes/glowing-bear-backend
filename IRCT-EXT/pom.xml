--- conflicted
+++ resolved
@@ -7,11 +7,7 @@
 		<version>1.4.2</version>
 	</parent>
 	<artifactId>IRCT-EXT</artifactId>
-<<<<<<< HEAD
 	<name>PIC-SURE API: EXTENSION</name>
-=======
-	<name>INTER-RESOURCE COMMUNICATION TOOL : EXTENSION</name>
->>>>>>> 8b508174
 	<repositories>
 		<!-- Repository for ORACLE ojdbc6. -->
 		<repository>
