<project xmlns="http://maven.apache.org/POM/4.0.0" xmlns:xsi="http://www.w3.org/2001/XMLSchema-instance"
	xsi:schemaLocation="http://maven.apache.org/POM/4.0.0 http://maven.apache.org/xsd/maven-4.0.0.xsd">
	<modelVersion>4.0.0</modelVersion>
	<groupId>edu.harvard.hms.dbmi.bd2k.irct</groupId>
	<artifactId>IRCT-EXT</artifactId>
<<<<<<< HEAD
	<version>1.4-DEV</version>
	<name>INTER-RESOURCE COMMUNICATION TOOL : EXTENSION</name>

	<dependencies>


		<!-- Oracle -->

=======
	<version>1.3.1</version>
	<name>INTER-RESOURCE COMMUNICATION TOOL : EXTENSION</name>

	<dependencies>
		<!-- Oracle -->
>>>>>>> d50414aa
		<dependency>
			<groupId>com.oracle.jdbc</groupId>
			<artifactId>ojdbc6</artifactId>
			<version>1.0</version>
			<scope>system</scope>
			<systemPath>${project.basedir}/src/main/resources/lib/ojdbc6.jar</systemPath>
		</dependency>


		<!-- <dependency> <groupId>com.oracle.jdbc</groupId> <artifactId>ojdbc6</artifactId> 
			<version>1.0</version> </dependency> -->

		<!-- JUnit -->
		<dependency>
			<groupId>junit</groupId>
			<artifactId>junit</artifactId>
			<version>4.12</version>
			<scope>test</scope>
		</dependency>

		<!-- Google Guava -->
		<dependency>
			<groupId>com.google.guava</groupId>
			<artifactId>guava</artifactId>
			<version>20.0</version>
		</dependency>

		<!-- Mockito -->
		<dependency>
			<groupId>org.mockito</groupId>
			<artifactId>mockito-core</artifactId>
			<version>2.2.29</version>
		</dependency>
		<!-- AWS -->
		<dependency>
			<groupId>com.amazonaws</groupId>
			<artifactId>aws-java-sdk</artifactId>
			<version>1.11.46</version>
		</dependency>
		<!-- JODA Time -->
		<dependency>
			<groupId>joda-time</groupId>
			<artifactId>joda-time</artifactId>
			<version>2.9.4</version>
		</dependency>
		<!--JSON -->
		<dependency>
			<groupId>com.fasterxml.jackson.dataformat</groupId>
			<artifactId>jackson-dataformat-cbor</artifactId>
			<version>2.8.1</version>
		</dependency>

		<dependency>
			<groupId>com.fasterxml.jackson.core</groupId>
			<artifactId>jackson-databind</artifactId>
			<version>2.8.1</version>
		</dependency>
		<dependency>
			<groupId>com.fasterxml.jackson.core</groupId>
			<artifactId>jackson-core</artifactId>
			<version>2.8.1</version>
		</dependency>
		<dependency>
			<groupId>org.glassfish</groupId>
			<artifactId>javax.json</artifactId>
			<version>1.0.4</version>
		</dependency>
		<dependency>
			<groupId>javax</groupId>
			<artifactId>javaee-api</artifactId>
			<version>7.0</version>
			<scope>provided</scope>
		</dependency>
		<!-- IRCT API -->
		<dependency>
			<groupId>edu.harvard.hms.dbmi.bd2k.irct</groupId>
			<artifactId>IRCT-API</artifactId>
<<<<<<< HEAD
			<version>1.4-DEV</version>
=======
			<version>1.3.1</version>
>>>>>>> d50414aa
		</dependency>
		<!-- JAVA EE -->
		<dependency>
			<groupId>javax</groupId>
			<artifactId>javaee-api</artifactId>
			<version>7.0</version>
			<scope>provided</scope>
		</dependency>
		<!-- Apache Commons CSV -->
		<dependency>
			<groupId>org.apache.commons</groupId>
			<artifactId>commons-csv</artifactId>
			<version>1.1</version>
		</dependency>
	</dependencies>

	<build>
		<finalName>IRCT-EXT</finalName>
		<plugins>
			<!-- <plugin> <groupId>org.apache.maven.plugins</groupId> <artifactId>maven-install-plugin</artifactId> 
				<version>2.5.2</version> <executions> <execution> <phase>initialize</phase> 
				<goals> <goal>install-file</goal> </goals> <configuration> <groupId>com.oracle.jdbc</groupId> 
				<artifactId>ojdbc6</artifactId> <version>1.0</version> <packaging>jar</packaging> 
				<file>${basedir}/src/main/resources/lib/ojdbc6.jar</file> </configuration> 
				</execution> </executions> </plugin> -->

			<plugin>
				<groupId>org.apache.maven.plugins</groupId>
				<artifactId>maven-eclipse-plugin</artifactId>
				<configuration>
					<downloadSources>true</downloadSources>
					<downloadJavadocs>true</downloadJavadocs>
					<source>1.7</source>
					<target>1.7</target>
				</configuration>
			</plugin>

			<plugin>
				<groupId>org.apache.maven.plugins</groupId>
				<artifactId>maven-jar-plugin</artifactId>
			</plugin>

			<plugin>
				<groupId>org.apache.maven.plugins</groupId>
				<artifactId>maven-compiler-plugin</artifactId>
				<configuration>
					<source>1.7</source>
					<target>1.7</target>
				</configuration>
			</plugin>

			<plugin>
				<groupId>org.apache.maven.plugins</groupId>
				<artifactId>maven-dependency-plugin</artifactId>
				<executions>
					<execution>
						<id>copy-dependencies</id>
						<phase>package</phase>
						<goals>
							<goal>copy-dependencies</goal>
						</goals>
						<configuration>
							<includeScope>runtime</includeScope>
							<outputDirectory>${project.build.directory}/dependency-jars/</outputDirectory>
							<source>1.7</source>
							<target>1.7</target>
						</configuration>
					</execution>
				</executions>
			</plugin>
		</plugins>
	</build>
</project><|MERGE_RESOLUTION|>--- conflicted
+++ resolved
@@ -3,33 +3,16 @@
 	<modelVersion>4.0.0</modelVersion>
 	<groupId>edu.harvard.hms.dbmi.bd2k.irct</groupId>
 	<artifactId>IRCT-EXT</artifactId>
-<<<<<<< HEAD
-	<version>1.4-DEV</version>
+	<version>1.4-STAGING</version>
 	<name>INTER-RESOURCE COMMUNICATION TOOL : EXTENSION</name>
 
 	<dependencies>
-
-
-		<!-- Oracle -->
-
-=======
-	<version>1.3.1</version>
-	<name>INTER-RESOURCE COMMUNICATION TOOL : EXTENSION</name>
-
-	<dependencies>
-		<!-- Oracle -->
->>>>>>> d50414aa
+		<!--Oracle -->
 		<dependency>
 			<groupId>com.oracle.jdbc</groupId>
-			<artifactId>ojdbc6</artifactId>
+			<artifactId>ojdbc6</artifactId> 
 			<version>1.0</version>
-			<scope>system</scope>
-			<systemPath>${project.basedir}/src/main/resources/lib/ojdbc6.jar</systemPath>
 		</dependency>
-
-
-		<!-- <dependency> <groupId>com.oracle.jdbc</groupId> <artifactId>ojdbc6</artifactId> 
-			<version>1.0</version> </dependency> -->
 
 		<!-- JUnit -->
 		<dependency>
@@ -96,11 +79,7 @@
 		<dependency>
 			<groupId>edu.harvard.hms.dbmi.bd2k.irct</groupId>
 			<artifactId>IRCT-API</artifactId>
-<<<<<<< HEAD
-			<version>1.4-DEV</version>
-=======
-			<version>1.3.1</version>
->>>>>>> d50414aa
+			<version>1.4-STAGING</version>
 		</dependency>
 		<!-- JAVA EE -->
 		<dependency>
@@ -120,13 +99,26 @@
 	<build>
 		<finalName>IRCT-EXT</finalName>
 		<plugins>
-			<!-- <plugin> <groupId>org.apache.maven.plugins</groupId> <artifactId>maven-install-plugin</artifactId> 
-				<version>2.5.2</version> <executions> <execution> <phase>initialize</phase> 
-				<goals> <goal>install-file</goal> </goals> <configuration> <groupId>com.oracle.jdbc</groupId> 
-				<artifactId>ojdbc6</artifactId> <version>1.0</version> <packaging>jar</packaging> 
-				<file>${basedir}/src/main/resources/lib/ojdbc6.jar</file> </configuration> 
-				</execution> </executions> </plugin> -->
-
+			<plugin>
+				<groupId>org.apache.maven.plugins</groupId>
+				<artifactId>maven-install-plugin</artifactId> 
+				<version>2.5.2</version>
+				<executions>
+					<execution>
+						<phase>initialize</phase> 
+						<goals>
+							<goal>install-file</goal>
+						</goals>
+						<configuration>
+							<groupId>com.oracle.jdbc</groupId>
+							<artifactId>ojdbc6</artifactId>
+							<version>1.0</version>
+							<packaging>jar</packaging>
+							<file>${basedir}/src/main/resources/lib/ojdbc6.jar</file>
+						</configuration>
+					</execution>
+				</executions>
+			</plugin>
 			<plugin>
 				<groupId>org.apache.maven.plugins</groupId>
 				<artifactId>maven-eclipse-plugin</artifactId>
