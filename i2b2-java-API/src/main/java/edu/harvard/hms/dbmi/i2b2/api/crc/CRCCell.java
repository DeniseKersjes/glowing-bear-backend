--- conflicted
+++ resolved
@@ -13,10 +13,7 @@
 import javax.xml.bind.JAXB;
 import javax.xml.bind.JAXBElement;
 import javax.xml.bind.JAXBException;
-<<<<<<< HEAD
-=======
-import javax.xml.bind.Marshaller;
->>>>>>> c8e8ac57
+
 import javax.xml.datatype.DatatypeConfigurationException;
 import javax.xml.datatype.DatatypeFactory;
 
@@ -89,8 +86,9 @@
  *
  */
 public class CRCCell extends Cell {
-	
-<<<<<<< HEAD
+
+	private Logger logger = Logger.getLogger(this.getClass());
+
 	private final String PDO = "edu.harvard.hms.dbmi.i2b2.api.crc.xml.pdo";
 	
 	private final String PSM = "edu.harvard.hms.dbmi.i2b2.api.crc.xml.psm";
@@ -100,28 +98,6 @@
 	
 	private edu.harvard.hms.dbmi.i2b2.api.crc.xml.psm.ObjectFactory psmOF = 
 			new edu.harvard.hms.dbmi.i2b2.api.crc.xml.psm.ObjectFactory(); 
-=======
-	private Logger logger = Logger.getLogger(this.getClass());
-	
-	private static JAXBContext pdoJC() throws JAXBException{
-		if(pdoJCInstance == null){
-			pdoJCInstance = JAXBContext.newInstance("edu.harvard.hms.dbmi.i2b2.api.crc.xml.pdo");
-		}
-		return pdoJCInstance;
-	};
-	private static Marshaller pdoMarshaller() throws JAXBException{
-		Marshaller pdoMarshaller = pdoJC().createMarshaller();
-		pdoMarshaller.setProperty(Marshaller.JAXB_FORMATTED_OUTPUT, true);
-		return pdoMarshaller;
-		
-	};
-	private static ObjectFactory pdoOF(){
-		if(pdoOFInstance == null){
-			pdoOFInstance = new ObjectFactory();		
-		}
-		return pdoOFInstance;
-	};
->>>>>>> c8e8ac57
 	
 	// Connection and Configuration Parameters
 	private String domain;
@@ -192,13 +168,10 @@
 		rmt.getMessageBody().getAny().add(psmOF.createRequest(mrt));
 
 		StringWriter sw = new StringWriter();
-<<<<<<< HEAD
+
+		logger.debug("getQueryInstanceListFromQueryId() Starting ```psmMarshaller```");
 		marshaller(PSM).marshal(psmOF.createHiveRequest(rmt), sw);
-=======
-		logger.debug("getQueryInstanceListFromQueryId() Starting ```psmMarshaller```");
-		psmMarshaller.marshal(psmOF.createHiveRequest(rmt), sw);
 		logger.debug("getQueryInstanceListFromQueryId() finished ```psmMarshaller```");
->>>>>>> c8e8ac57
 		
 		return (InstanceResponseType) getPSMResponseType(runRequest(client,
 				sw.toString(), "/request"));
@@ -647,22 +620,15 @@
 		logger.debug("getPDOfromInputList() Starting...");
 		
 		RequestMessageType rmt = createMinimumPDOBaseMessage(PdoRequestTypeType.GET_PDO_FROM_INPUT_LIST, "/pdorequest");
-<<<<<<< HEAD
+
+		logger.debug("getPDOfromInputList() created ```RequestMessageType```");
+		
 		GetPDOFromInputListRequestType ilrt = pdoOF
 				.createGetPDOFromInputListRequestType();
-
+		logger.debug("getPDOfromInputList() created ```GetPDOFromInputListRequestType```");
+		
 		InputOptionListType iolt = pdoOF.createInputOptionListType();
 		PatientListType plt = pdoOF.createPatientListType();
-=======
-		logger.debug("getPDOfromInputList() created ```RequestMessageType```");
-		
-		GetPDOFromInputListRequestType ilrt = pdoOF()
-				.createGetPDOFromInputListRequestType();
-		logger.debug("getPDOfromInputList() created ```GetPDOFromInputListRequestType```");
-		
-		InputOptionListType iolt = pdoOF().createInputOptionListType();
-		PatientListType plt = pdoOF().createPatientListType();
->>>>>>> c8e8ac57
 		plt.setMin(min);
 		plt.setMax(max);
 		logger.debug("getPDOfromInputList() set min/max");
@@ -671,14 +637,10 @@
 		logger.debug("getPDOfromInputList() set collectionId to "+(collectionId!=null?collectionId:"NULL"));
 		iolt.setPatientList(plt);
 		ilrt.setInputList(iolt);
-<<<<<<< HEAD
-
+		
+		logger.debug("getPDOfromInputList() set PatientList and InputList");
 		ilrt.setFilterList(pdoOF.createFilterListType());
-=======
-		logger.debug("getPDOfromInputList() set PatientList and InputList");
-		ilrt.setFilterList(pdoOF().createFilterListType());
 		logger.debug("getPDOfromInputList() set FilterList");
->>>>>>> c8e8ac57
 
 		OutputOptionListType oolt = pdoOF.createOutputOptionListType();
 		OutputOptionType oot = pdoOF.createOutputOptionType();
@@ -692,23 +654,16 @@
 		ilrt.setOutputOption(oolt);
 		logger.debug("getPDOfromInputList() set OutputOptionType");
 
-<<<<<<< HEAD
 		rmt.getMessageBody().getAny().add(pdoOF.createRequest(ilrt));
-
-		StringWriter sw = new StringWriter();
-		marshaller(PDO).marshal(pdoOF.createHiveRequest(rmt), sw);
-=======
-		rmt.getMessageBody().getAny().add(pdoOF().createRequest(ilrt));
 		logger.debug("getPDOfromInputList() reset ```RequestMessageType``` with ```GetPDOFromInputListRequestType```");
 
 		StringWriter sw = new StringWriter();
 		
-		HiveRequest hvr = pdoOF().createHiveRequest(rmt);
+		HiveRequest hvr = pdoOF.createHiveRequest(rmt);
 		logger.debug("getPDOfromInputList() created PDO HiveRequest.");
 		
-		pdoMarshaller().marshal(hvr, sw);
+		marshaller(PDO).marshal(hvr, sw);
 		logger.debug("getPDOfromInputList() set pdoMarshaller");
->>>>>>> c8e8ac57
 
 		return (PatientDataResponseType) this.getPDOResponseType(runRequest(
 				client, sw.toString(), "/pdorequest"));
