--- conflicted
+++ resolved
@@ -13,10 +13,7 @@
 import javax.xml.bind.JAXB;
 import javax.xml.bind.JAXBElement;
 import javax.xml.bind.JAXBException;
-<<<<<<< HEAD
-=======
-
->>>>>>> 3ccdb1e0
+
 import javax.xml.datatype.DatatypeConfigurationException;
 import javax.xml.datatype.DatatypeFactory;
 
@@ -89,13 +86,9 @@
  *
  */
 public class CRCCell extends Cell {
-<<<<<<< HEAD
-	
-=======
 
 	private Logger logger = Logger.getLogger(this.getClass());
 
->>>>>>> 3ccdb1e0
 	private final String PDO = "edu.harvard.hms.dbmi.i2b2.api.crc.xml.pdo";
 	
 	private final String PSM = "edu.harvard.hms.dbmi.i2b2.api.crc.xml.psm";
@@ -175,14 +168,10 @@
 		rmt.getMessageBody().getAny().add(psmOF.createRequest(mrt));
 
 		StringWriter sw = new StringWriter();
-<<<<<<< HEAD
-		marshaller(PSM).marshal(psmOF.createHiveRequest(rmt), sw);
-=======
 
 		logger.debug("getQueryInstanceListFromQueryId() Starting ```psmMarshaller```");
 		marshaller(PSM).marshal(psmOF.createHiveRequest(rmt), sw);
 		logger.debug("getQueryInstanceListFromQueryId() finished ```psmMarshaller```");
->>>>>>> 3ccdb1e0
 		
 		return (InstanceResponseType) getPSMResponseType(runRequest(client,
 				sw.toString(), "/request"));
@@ -631,11 +620,6 @@
 		logger.debug("getPDOfromInputList() Starting...");
 		
 		RequestMessageType rmt = createMinimumPDOBaseMessage(PdoRequestTypeType.GET_PDO_FROM_INPUT_LIST, "/pdorequest");
-<<<<<<< HEAD
-		GetPDOFromInputListRequestType ilrt = pdoOF
-				.createGetPDOFromInputListRequestType();
-
-=======
 
 		logger.debug("getPDOfromInputList() created ```RequestMessageType```");
 		
@@ -643,7 +627,6 @@
 				.createGetPDOFromInputListRequestType();
 		logger.debug("getPDOfromInputList() created ```GetPDOFromInputListRequestType```");
 		
->>>>>>> 3ccdb1e0
 		InputOptionListType iolt = pdoOF.createInputOptionListType();
 		PatientListType plt = pdoOF.createPatientListType();
 		plt.setMin(min);
@@ -659,11 +642,6 @@
 		ilrt.setFilterList(pdoOF.createFilterListType());
 		logger.debug("getPDOfromInputList() set FilterList");
 
-<<<<<<< HEAD
-		ilrt.setFilterList(pdoOF.createFilterListType());
-
-=======
->>>>>>> 3ccdb1e0
 		OutputOptionListType oolt = pdoOF.createOutputOptionListType();
 		OutputOptionType oot = pdoOF.createOutputOptionType();
 		oot.setOnlykeys(onlyKeys);
@@ -677,11 +655,6 @@
 		logger.debug("getPDOfromInputList() set OutputOptionType");
 
 		rmt.getMessageBody().getAny().add(pdoOF.createRequest(ilrt));
-<<<<<<< HEAD
-
-		StringWriter sw = new StringWriter();
-		marshaller(PDO).marshal(pdoOF.createHiveRequest(rmt), sw);
-=======
 		logger.debug("getPDOfromInputList() reset ```RequestMessageType``` with ```GetPDOFromInputListRequestType```");
 
 		StringWriter sw = new StringWriter();
@@ -691,7 +664,6 @@
 		
 		marshaller(PDO).marshal(hvr, sw);
 		logger.debug("getPDOfromInputList() set pdoMarshaller");
->>>>>>> 3ccdb1e0
 
 		return (PatientDataResponseType) this.getPDOResponseType(runRequest(
 				client, sw.toString(), "/pdorequest"));
