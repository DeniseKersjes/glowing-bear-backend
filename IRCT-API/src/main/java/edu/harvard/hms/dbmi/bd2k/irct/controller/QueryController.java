--- conflicted
+++ resolved
@@ -23,11 +23,8 @@
  * A stateful controller for creating a query
  */
 @Stateful
-<<<<<<< HEAD
 public class QueryController implements Serializable{
-=======
-public class QueryController implements Serializable {
->>>>>>> bc60f233
+
 
 	@PersistenceContext(unitName = "primary")
 	EntityManager entityManager;
