/* This Source Code Form is subject to the terms of the Mozilla Public
 * License, v. 2.0. If a copy of the MPL was not distributed with this
 * file, You can obtain one at http://mozilla.org/MPL/2.0/. */
package edu.harvard.hms.dbmi.bd2k.irct.model.security;

import com.fasterxml.jackson.annotation.JsonProperty;

<<<<<<< HEAD
import java.io.Serializable;
import java.security.Principal;

import javax.persistence.*;

=======
import javax.persistence.*;
import java.io.Serializable;
import java.security.Principal;

>>>>>>> 1627f058
/**
 * A basic user representation. It can be associated with a session in EE 7. The
 * userId, and name are the same in this implementation.
  */
@Entity
@Inheritance(strategy = InheritanceType.TABLE_PER_CLASS)
public class User implements Principal, Serializable {
	private static final long serialVersionUID = 225027371671010450L;

	@Id
	@GeneratedValue(generator = "userSequencer")
	@SequenceGenerator(name = "userSequencer", sequenceName = "userSeq")
	private Long id;

	private String userId;

	private String token;

	@JsonProperty("key")
	private String accessKey;
	
	/**
	 * Creates a new user
	 */
	public User() {
		
	}

	public String getAccessKey() {
		return accessKey;
	}

	public void setAccessKey(String accessKey) {
		this.accessKey = accessKey;
	}

	/**
	 * Creates a new user with the given User Id
	 * 
	 * @param userId User Id
	 */
	public User(String userId) {
		this.userId = userId;
	}

	/**
	 * Returns the id of this User object
	 * 
	 * @return Id
	 */
	public Long getId() {
		return id;
	}

	/**
	 * Sets the id of this User object
	 * 
	 * @param id Id
	 */
	public void setId(Long id) {
		this.id = id;
	}

	/**
	 * Returns the user id
	 * 
	 * @return User Id
	 */
	public String getUserId() {
		return this.userId;
	}

	/**
	 * Sets the user id
	 * 
	 * @param userId User Id
	 */
	public void setUserId(String userId) {
		this.userId = userId;
	}

	@Override
	public String getName() {
		return this.userId;
	}

	/**
	 * @return the token
	 */
	public String getToken() {
		return token;
	}

	/**
	 * @param token the token to set
	 */
	public void setToken(String token) {
		this.token = token;
	}
}<|MERGE_RESOLUTION|>--- conflicted
+++ resolved
@@ -5,18 +5,10 @@
 
 import com.fasterxml.jackson.annotation.JsonProperty;
 
-<<<<<<< HEAD
-import java.io.Serializable;
-import java.security.Principal;
-
-import javax.persistence.*;
-
-=======
 import javax.persistence.*;
 import java.io.Serializable;
 import java.security.Principal;
 
->>>>>>> 1627f058
 /**
  * A basic user representation. It can be associated with a session in EE 7. The
  * userId, and name are the same in this implementation.
@@ -37,12 +29,12 @@
 
 	@JsonProperty("key")
 	private String accessKey;
-	
+
 	/**
 	 * Creates a new user
 	 */
 	public User() {
-		
+
 	}
 
 	public String getAccessKey() {
@@ -55,7 +47,7 @@
 
 	/**
 	 * Creates a new user with the given User Id
-	 * 
+	 *
 	 * @param userId User Id
 	 */
 	public User(String userId) {
@@ -64,7 +56,7 @@
 
 	/**
 	 * Returns the id of this User object
-	 * 
+	 *
 	 * @return Id
 	 */
 	public Long getId() {
@@ -73,7 +65,7 @@
 
 	/**
 	 * Sets the id of this User object
-	 * 
+	 *
 	 * @param id Id
 	 */
 	public void setId(Long id) {
@@ -82,7 +74,7 @@
 
 	/**
 	 * Returns the user id
-	 * 
+	 *
 	 * @return User Id
 	 */
 	public String getUserId() {
@@ -91,7 +83,7 @@
 
 	/**
 	 * Sets the user id
-	 * 
+	 *
 	 * @param userId User Id
 	 */
 	public void setUserId(String userId) {
