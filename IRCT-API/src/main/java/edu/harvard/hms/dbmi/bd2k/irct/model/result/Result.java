/* This Source Code Form is subject to the terms of the Mozilla Public
 * License, v. 2.0. If a copy of the MPL was not distributed with this
 * file, You can obtain one at http://mozilla.org/MPL/2.0/. */
package edu.harvard.hms.dbmi.bd2k.irct.model.result;

import edu.harvard.hms.dbmi.bd2k.irct.executable.Executable;
import edu.harvard.hms.dbmi.bd2k.irct.model.security.User;
import edu.harvard.hms.dbmi.bd2k.irct.util.converter.DataConverter;
import org.apache.log4j.Logger;

import javax.json.Json;
import javax.json.JsonObject;
import javax.json.JsonObjectBuilder;
import javax.persistence.*;
import java.text.DateFormat;
import java.text.SimpleDateFormat;
import java.util.Date;

/**
 * The result class is created for each execution that is run on the IRCT
 * (Query, Process, etc...). It provides a way of the end user to rerun
 * processes, and retrieve the results.
 *
 * @author Jeremy R. Easton-Marks
 *
 */
@Entity
public class Result {
	@Id
	@GeneratedValue(generator = "resultSequencer")
	@SequenceGenerator(name = "resultSequencer", sequenceName = "resSeq")
	private Long id;

	@Transient
	private Logger logger = Logger.getLogger(getClass());

	@Transient
	private Executable executable;

	@ManyToOne(cascade = CascadeType.MERGE)
	private User user;

	@Temporal(TemporalType.TIMESTAMP)
	private Date startTime;

	@Temporal(TemporalType.TIMESTAMP)
	private Date endTime;

	@Enumerated(EnumType.STRING)
	private ResultStatus resultStatus;

	@Enumerated(EnumType.STRING)
	private ResultDataType dataType;

	private String resourceActionId;

	@Convert(converter = DataConverter.class)
	private Data data;
	private String resultSetLocation;

	private String message;

	private String jobType;

	public Result() {
		message = "No message was provided";
	}

	/**
	 * Returns a JSONObject representation of the object. This returns only the
	 * attributes associated with this object and not their representation.
	 *
	 * This is equivalent of toJson(1);
	 *
	 * @return JSON Representation
	 */
	public JsonObject toJson() {
		return toJson(1);
	}

	/**
	 * Returns a JSONObject representation of the object. This returns only the
	 * attributes associated with this object and not their representation.
	 *
	 *
	 * @param depth
	 *            Depth to travel
	 * @return JSON Representation
	 */
	public JsonObject toJson(int depth) {
		logger.debug("toJson("+depth+")");

		depth--;
		JsonObjectBuilder jsonBuilder = Json.createObjectBuilder();
		jsonBuilder.add("id", this.id);
		jsonBuilder.add("status", this.resultStatus.toString());
		DateFormat formatter = new SimpleDateFormat("yyyy-MM-dd HH:mm:ss");
		jsonBuilder.add("runTime", formatter.format(new Date()));
		logger.debug("toJson("+depth+") build");

		return jsonBuilder.build();
	}

	// -------------------------------------------------------------------------
	// SETTERS AND GETTERS
	// -------------------------------------------------------------------------

	/**
	 * Returns the id of the result
	 *
	 * @return Id
	 */
	public Long getId() {
		return id;
	}

	/**
	 * Sets the id of the result
	 *
	 * @param id
	 *            Id
	 */
	public void setId(Long id) {
		this.id = id;
	}

	/**
	 * Returns the executable used for the result
	 *
	 * @return Executable
	 */
	public Executable getExecutable() {
		return executable;
	}

	/**
	 * Sets the executable used for the result
	 *
	 * @param executable
	 *            Executable
	 */
	public void setExecutable(Executable executable) {
		this.executable = executable;
	}

	/**
	 * Returns the user
	 *
	 * @return the user
	 */
	public User getUser() {
		return user;
	}

	/**
	 * Sets the user
	 *
	 * @param user
	 *            the user to set
	 */
	public void setUser(User user) {
		this.user = user;
	}

	/**
	 * Returns the start time
	 *
	 * @return the startTime
	 */
	public Date getStartTime() {
		return startTime;
	}

	/**
	 * Sets the start time
	 *
	 * @param startTime
	 *            the startTime to set
	 */
	public void setStartTime(Date startTime) {
		this.startTime = startTime;
	}

	/**
	 * Returns the end time
	 *
	 * @return the endTime
	 */
	public Date getEndTime() {
		return endTime;
	}

	/**
	 * Sets the end time
	 *
	 * @param endTime
	 *            the endTime to set
	 */
	public void setEndTime(Date endTime) {
		this.endTime = endTime;
	}

	/**
	 * Gets the result status
	 *
	 * @return Result status
	 */
	public ResultStatus getResultStatus() {
		return resultStatus;
	}

	/**
	 * Sets the result status
	 *
	 * @param resultStatus
	 *            Result status
	 */
	public void setResultStatus(ResultStatus resultStatus) {
		this.resultStatus = resultStatus;
	}

	/**
	 * Returns the type of result the data is
	 *
	 * @return Data Type
	 */
	public ResultDataType getDataType() {
		return dataType;
	}

	/**
	 * Sets the type of data the result is
	 *
	 * @param dataType Data Type
	 */
	public void setDataType(ResultDataType dataType) {
		this.dataType = dataType;
	}

	/**
	 * Returns the resource action id
	 *
	 * @return Resource action id
	 */
	public String getResourceActionId() {
		return resourceActionId;
	}

	/**
	 * Sets the resource action id
	 *
	 * @param resourceActionId Resource action id
	 */
	public void setResourceActionId(String resourceActionId) {
		this.resourceActionId = resourceActionId;
	}

	/**
	 * Returns an instantiation of a class that implements the result status
	 *
	 * @return Data Object
	 */
	public Data getData() {
		return data;
	}

	/**
	 * Sets the class that is used to implement the result status
	 *
	 * @param data Data object
	 */
	public void setData(Data data) {
		this.data = data;
	}

	/**
	 * Returns the location of the result set
	 *
	 * @return Result Set
	 */
	public String getResultSetLocation() {
		return resultSetLocation;
	}

	/**
	 * Sets the result location of the result set
	 *
	 * @param resultSetLocation
	 *            Result Set
	 */
	public void setResultSetLocation(String resultSetLocation) {
		this.resultSetLocation = resultSetLocation;
	}

	/**
	 * Returns the message associated with the result
	 *
	 * @return Message
	 */
	public String getMessage() {
		if (this.message.length() > 255) {
			this.message = this.message.substring(0, 252) + "...";
		}
		logger.debug("getMessage() returning "+String.valueOf(this.message));

		return this.message;
	}

<<<<<<< HEAD
	/**
	 * Sets the message associated with the result
	 * @param message Message
	 */
	public void setMessage(String message) {
		logger.debug("setMessage() ");

		if (message.length() > 255) {
			logger.debug("setMessage() message is too long. chopping off");
			this.message = message.substring(0, 252) + "...";
		} else {
			this.message = message;
		}

	}
=======
    /**
     * Sets the mesage associated with the result
     *
     * @param message Message
     */
    public void setMessage(String message) {
        logger.debug("setMessage() " + String.valueOf(message));

        if (message.length() > 255) {
            logger.debug("setMessage() message is too long. chopping off");
            this.message = message.substring(0, 252) + "...";
        } else {
            this.message = String.valueOf(message);
        }
    }
>>>>>>> e0bb11e4


	/**
	 * Returns the type of Action created this Result
	 *
	 * @return the jobType
	 */
	public String getJobType() {
		return jobType;
	}

	/**
	 * Sets the type of Action created this result
	 *
	 * @param jobType the jobType to set
	 */
	public void setJobType(String jobType) {
		this.jobType = jobType;
	}
}<|MERGE_RESOLUTION|>--- conflicted
+++ resolved
@@ -306,23 +306,6 @@
 		return this.message;
 	}
 
-<<<<<<< HEAD
-	/**
-	 * Sets the message associated with the result
-	 * @param message Message
-	 */
-	public void setMessage(String message) {
-		logger.debug("setMessage() ");
-
-		if (message.length() > 255) {
-			logger.debug("setMessage() message is too long. chopping off");
-			this.message = message.substring(0, 252) + "...";
-		} else {
-			this.message = message;
-		}
-
-	}
-=======
     /**
      * Sets the mesage associated with the result
      *
@@ -338,7 +321,6 @@
             this.message = String.valueOf(message);
         }
     }
->>>>>>> e0bb11e4
 
 
 	/**
