--- conflicted
+++ resolved
@@ -317,10 +317,6 @@
 	 * @param message Message
 	 */
 	public void setMessage(String message) {
-<<<<<<< HEAD
-		logger.debug("setMessage() "+message);
-		if (message != null && message.length() > 255) {
-=======
 		logger.debug("setMessage() "+(message!=null?message:"null"));
 		
 		if (message == null) {
@@ -329,7 +325,6 @@
 		} else {
 		
 		if (message.length() > 255) {
->>>>>>> 3ccdb1e0
 			logger.debug("setMessage() message is too long. chopping off");
 			this.message = message.substring(0, 252) + "...";
 		} else {
