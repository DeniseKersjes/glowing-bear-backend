--- conflicted
+++ resolved
@@ -44,12 +44,6 @@
 /**
  * The resource class provides a way for the IRCT application to keep track of
  * which resources are available.
-<<<<<<< HEAD
- *
- * @author Jeremy R. Easton-Marks
- *
-=======
->>>>>>> d2ba1d72
  */
 @Entity
 public class Resource implements Serializable {
